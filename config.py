--- conflicted
+++ resolved
@@ -1,6 +1,2 @@
 # Store your bot token from BotFather
-<<<<<<< HEAD
-BOT_TOKEN = '7819631478:AAHhbQT00DpNd3PdTN6DukunAx93Uv0ZJzg'
-=======
-BOT_TOKEN = ''
->>>>>>> 50be5a0a
+BOT_TOKEN = ''